/*
 * Licensed to the Apache Software Foundation (ASF) under one or more
 * contributor license agreements.  See the NOTICE file distributed with
 * this work for additional information regarding copyright ownership.
 * The ASF licenses this file to You under the Apache License, Version 2.0
 * (the "License"); you may not use this file except in compliance with
 * the License.  You may obtain a copy of the License at
 *
 *    http://www.apache.org/licenses/LICENSE-2.0
 *
 * Unless required by applicable law or agreed to in writing, software
 * distributed under the License is distributed on an "AS IS" BASIS,
 * WITHOUT WARRANTIES OR CONDITIONS OF ANY KIND, either express or implied.
 * See the License for the specific language governing permissions and
 * limitations under the License.
 */

package org.apache.spark

import java.io._
import java.net.URI
import java.util.Properties
import java.util.concurrent.atomic.AtomicInteger

import scala.collection.{Map, Set, immutable}
import scala.collection.generic.Growable

import scala.collection.mutable.{ArrayBuffer, HashMap}
import scala.reflect.{ClassTag, classTag}
import scala.util.Try

import org.apache.hadoop.conf.Configuration
import org.apache.hadoop.fs.Path
import org.apache.hadoop.io.{ArrayWritable, BooleanWritable, BytesWritable, DoubleWritable,
FloatWritable, IntWritable, LongWritable, NullWritable, Text, Writable}
import org.apache.hadoop.mapred.{FileInputFormat, InputFormat, JobConf, SequenceFileInputFormat,
TextInputFormat}
import org.apache.hadoop.mapreduce.{InputFormat => NewInputFormat, Job => NewHadoopJob}
import org.apache.hadoop.mapreduce.lib.input.{FileInputFormat => NewFileInputFormat}
import org.apache.mesos.MesosNativeLibrary

import org.apache.spark.deploy.{LocalSparkCluster, SparkHadoopUtil}
import org.apache.spark.partial.{ApproximateEvaluator, PartialResult}
import org.apache.spark.rdd._
import org.apache.spark.scheduler._
<<<<<<< HEAD
import org.apache.spark.scheduler.cluster.{ClusterScheduler, CoarseGrainedSchedulerBackend,
SimrSchedulerBackend, SparkDeploySchedulerBackend}
import org.apache.spark.scheduler.cluster.mesos.{CoarseMesosSchedulerBackend,
MesosSchedulerBackend}
import org.apache.spark.scheduler.local.LocalScheduler
=======
import org.apache.spark.scheduler.cluster.{CoarseGrainedSchedulerBackend,
  SparkDeploySchedulerBackend, SimrSchedulerBackend}
import org.apache.spark.scheduler.cluster.mesos.{CoarseMesosSchedulerBackend, MesosSchedulerBackend}
import org.apache.spark.scheduler.local.LocalBackend
>>>>>>> ad3dfd15
import org.apache.spark.storage.{BlockManagerSource, RDDInfo, StorageStatus, StorageUtils}
import org.apache.spark.ui.SparkUI
import org.apache.spark.util._

/**
 * Main entry point for Spark functionality. A SparkContext represents the connection to a Spark
 * cluster, and can be used to create RDDs, accumulators and broadcast variables on that cluster.
 *
 * @param conf_ a Spark Config object describing the application configuration. Any settings in
 *   this config overrides the default configs as well as system properties.
 * @param preferredNodeLocationData used in YARN mode to select nodes to launch containers on. Can
 *   be generated using [[org.apache.spark.scheduler.InputFormatInfo.computePreferredLocations]]
 *   from a list of input files or InputFormats for the application.
 */
class SparkContext(
    conf_ : SparkConf,
    // This is used only by YARN for now, but should be relevant to other cluster types (Mesos, etc)
    // too. This is typically generated from InputFormatInfo.computePreferredLocations. It contains
    // a map from hostname to a list of input format splits on the host.
    val preferredNodeLocationData: Map[String, Set[SplitInfo]] = Map())
  extends Logging {

  /**
   * Alternative constructor that allows setting common Spark properties directly
   *
   * @param master Cluster URL to connect to (e.g. mesos://host:port, spark://host:port, local[4]).
   * @param appName A name for your application, to display on the cluster web UI
   * @param conf a [[org.apache.spark.SparkConf]] object specifying other Spark parameters
   */
  def this(master: String, appName: String, conf: SparkConf) =
    this(conf.clone().setMaster(master).setAppName(appName))

  /**
   * Alternative constructor that allows setting common Spark properties directly
   *
   * @param master Cluster URL to connect to (e.g. mesos://host:port, spark://host:port, local[4]).
   * @param appName A name for your application, to display on the cluster web UI.
   * @param sparkHome Location where Spark is installed on cluster nodes.
   * @param jars Collection of JARs to send to the cluster. These can be paths on the local file
   *             system or HDFS, HTTP, HTTPS, or FTP URLs.
   * @param environment Environment variables to set on worker nodes.
   */
  def this(
      master: String,
      appName: String,
      sparkHome: String = null,
      jars: Seq[String] = Nil,
      environment: Map[String, String] = Map(),
      preferredNodeLocationData: Map[String, Set[SplitInfo]] = Map()) =
  {
    this(
      new SparkConf()
        .setMaster(master)
        .setAppName(appName)
        .setJars(jars)
        .setExecutorEnv(environment.toSeq)
        .setSparkHome(sparkHome),
      preferredNodeLocationData)
  }

  val conf = conf_.clone()

  if (!conf.contains("spark.master")) {
    throw new SparkException("A master URL must be set in your configuration")
  }
  if (!conf.contains("spark.appName")) {
    throw new SparkException("An application must be set in your configuration")
  }

  // Set Spark driver host and port system properties
  conf.setIfMissing("spark.driver.host", Utils.localHostName())
  conf.setIfMissing("spark.driver.port", "0")

  val jars: Seq[String] = if (conf.contains("spark.jars")) {
    conf.get("spark.jars").split(",").filter(_.size != 0)
  } else {
    null
  }

  val master = conf.get("spark.master")
  val appName = conf.get("spark.appName")

  val isLocal = (master == "local" || master.startsWith("local["))

  // Ensure logging is initialized before we spawn any threads
  initLogging()

  // Create the Spark execution environment (cache, map output tracker, etc)
  private[spark] val env = SparkEnv.createFromSystemProperties(
    "<driver>",
    conf.get("spark.driver.host"),
    conf.get("spark.driver.port").toInt,
    conf,
    isDriver = true,
    isLocal = isLocal)
  SparkEnv.set(env)

  // Used to store a URL for each static file/jar together with the file's local timestamp
  private[spark] val addedFiles = HashMap[String, Long]()
  private[spark] val addedJars = HashMap[String, Long]()

  // Keeps track of all persisted RDDs
  private[spark] val persistentRdds = new TimeStampedHashMap[Int, RDD[_]]
  private[spark] val metadataCleaner =
    new MetadataCleaner(MetadataCleanerType.SPARK_CONTEXT, this.cleanup, conf)

  // Initialize the Spark UI
  private[spark] val ui = new SparkUI(this)
  ui.bind()

  val startTime = System.currentTimeMillis()

  // Add each JAR given through the constructor
  if (jars != null) {
    jars.foreach(addJar)
  }

  private[spark] val executorMemory = conf.getOption("spark.executor.memory")
    .orElse(Option(System.getenv("SPARK_MEM")))
    .map(Utils.memoryStringToMb)
    .getOrElse(512)

  // Environment variables to pass to our executors
  private[spark] val executorEnvs = HashMap[String, String]()
  // Note: SPARK_MEM is included for Mesos, but overwritten for standalone mode in ExecutorRunner
  for (key <- Seq("SPARK_CLASSPATH", "SPARK_LIBRARY_PATH", "SPARK_JAVA_OPTS", "SPARK_TESTING")) {
    val value = System.getenv(key)
    if (value != null) {
      executorEnvs(key) = value
    }
  }
  // Since memory can be set with a system property too, use that
  executorEnvs("SPARK_MEM") = executorMemory + "m"
  executorEnvs ++= conf.getExecutorEnv

  // Set SPARK_USER for user who is running SparkContext.
  val sparkUser = Option {
    Option(System.getProperty("user.name")).getOrElse(System.getenv("SPARK_USER"))
  }.getOrElse {
    SparkContext.SPARK_UNKNOWN_USER
  }
  executorEnvs("SPARK_USER") = sparkUser

  // Create and start the scheduler
  private[spark] var taskScheduler = SparkContext.createTaskScheduler(this, master, appName)
  taskScheduler.start()

  @volatile private[spark] var dagScheduler = new DAGScheduler(taskScheduler)
  dagScheduler.start()

  ui.start()

  /** A default Hadoop Configuration for the Hadoop code (e.g. file systems) that we reuse. */
  val hadoopConfiguration = {
    val env = SparkEnv.get
    val hadoopConf = SparkHadoopUtil.get.newConfiguration()
    // Explicitly check for S3 environment variables
    if (System.getenv("AWS_ACCESS_KEY_ID") != null &&
        System.getenv("AWS_SECRET_ACCESS_KEY") != null) {
      hadoopConf.set("fs.s3.awsAccessKeyId", System.getenv("AWS_ACCESS_KEY_ID"))
      hadoopConf.set("fs.s3n.awsAccessKeyId", System.getenv("AWS_ACCESS_KEY_ID"))
      hadoopConf.set("fs.s3.awsSecretAccessKey", System.getenv("AWS_SECRET_ACCESS_KEY"))
      hadoopConf.set("fs.s3n.awsSecretAccessKey", System.getenv("AWS_SECRET_ACCESS_KEY"))
    }
    // Copy any "spark.hadoop.foo=bar" system properties into conf as "foo=bar"
    conf.getAll.foreach { case (key, value) =>
      if (key.startsWith("spark.hadoop.")) {
        hadoopConf.set(key.substring("spark.hadoop.".length), value)
      }
    }
    val bufferSize = conf.getOrElse("spark.buffer.size", "65536")
    hadoopConf.set("io.file.buffer.size", bufferSize)
    hadoopConf
  }

  private[spark] var checkpointDir: Option[String] = None

  // Thread Local variable that can be used by users to pass information down the stack
  private val localProperties = new InheritableThreadLocal[Properties] {
    override protected def childValue(parent: Properties): Properties = new Properties(parent)
  }

  private[spark] def getLocalProperties: Properties = localProperties.get()

  private[spark] def setLocalProperties(props: Properties) {
    localProperties.set(props)
  }

  def initLocalProperties() {
    localProperties.set(new Properties())
  }

  def setLocalProperty(key: String, value: String) {
    if (localProperties.get() == null) {
      localProperties.set(new Properties())
    }
    if (value == null) {
      localProperties.get.remove(key)
    } else {
      localProperties.get.setProperty(key, value)
    }
  }

  def getLocalProperty(key: String): String =
    Option(localProperties.get).map(_.getProperty(key)).getOrElse(null)

  /** Set a human readable description of the current job. */
  @deprecated("use setJobGroup", "0.8.1")
  def setJobDescription(value: String) {
    setLocalProperty(SparkContext.SPARK_JOB_DESCRIPTION, value)
  }

  /**
   * Assigns a group id to all the jobs started by this thread until the group id is set to a
   * different value or cleared.
   *
   * Often, a unit of execution in an application consists of multiple Spark actions or jobs.
   * Application programmers can use this method to group all those jobs together and give a
   * group description. Once set, the Spark web UI will associate such jobs with this group.
   *
   * The application can also use [[org.apache.spark.SparkContext.cancelJobGroup]] to cancel all
   * running jobs in this group. For example,
   * {{{
   * // In the main thread:
   * sc.setJobGroup("some_job_to_cancel", "some job description")
   * sc.parallelize(1 to 10000, 2).map { i => Thread.sleep(10); i }.count()
   *
   * // In a separate thread:
   * sc.cancelJobGroup("some_job_to_cancel")
   * }}}
   */
  def setJobGroup(groupId: String, description: String) {
    setLocalProperty(SparkContext.SPARK_JOB_DESCRIPTION, description)
    setLocalProperty(SparkContext.SPARK_JOB_GROUP_ID, groupId)
  }

  /** Clear the job group id and its description. */
  def clearJobGroup() {
    setLocalProperty(SparkContext.SPARK_JOB_DESCRIPTION, null)
    setLocalProperty(SparkContext.SPARK_JOB_GROUP_ID, null)
  }

  // Post init
  taskScheduler.postStartHook()

  private val dagSchedulerSource = new DAGSchedulerSource(this.dagScheduler, this)
  private val blockManagerSource = new BlockManagerSource(SparkEnv.get.blockManager, this)

  def initDriverMetrics() {
    SparkEnv.get.metricsSystem.registerSource(dagSchedulerSource)
    SparkEnv.get.metricsSystem.registerSource(blockManagerSource)
  }

  initDriverMetrics()

  // Methods for creating RDDs

  /** Distribute a local Scala collection to form an RDD. */
  def parallelize[T: ClassTag](seq: Seq[T], numSlices: Int = defaultParallelism): RDD[T] = {
    new ParallelCollectionRDD[T](this, seq, numSlices, Map[Int, Seq[String]]())
  }

  /** Distribute a local Scala collection to form an RDD. */
  def makeRDD[T: ClassTag](seq: Seq[T], numSlices: Int = defaultParallelism): RDD[T] = {
    parallelize(seq, numSlices)
  }

  /** Distribute a local Scala collection to form an RDD, with one or more
    * location preferences (hostnames of Spark nodes) for each object.
    * Create a new partition for each collection item. */
   def makeRDD[T: ClassTag](seq: Seq[(T, Seq[String])]): RDD[T] = {
    val indexToPrefs = seq.zipWithIndex.map(t => (t._2, t._1._2)).toMap
    new ParallelCollectionRDD[T](this, seq.map(_._1), seq.size, indexToPrefs)
  }

  /**
   * Read a text file from HDFS, a local file system (available on all nodes), or any
   * Hadoop-supported file system URI, and return it as an RDD of Strings.
   */
  def textFile(path: String, minSplits: Int = defaultMinSplits): RDD[String] = {
    hadoopFile(path, classOf[TextInputFormat], classOf[LongWritable], classOf[Text], minSplits)
      .map(pair => pair._2.toString)
  }

  /**
   * Get an RDD for a Hadoop-readable dataset from a Hadoop JobConf given its InputFormat and any
   * other necessary info (e.g. file name for a filesystem-based dataset, table name for HyperTable,
   * etc).
   */
  def hadoopRDD[K, V](
      conf: JobConf,
      inputFormatClass: Class[_ <: InputFormat[K, V]],
      keyClass: Class[K],
      valueClass: Class[V],
      minSplits: Int = defaultMinSplits
      ): RDD[(K, V)] = {
    // Add necessary security credentials to the JobConf before broadcasting it.
    SparkHadoopUtil.get.addCredentials(conf)
    new HadoopRDD(this, conf, inputFormatClass, keyClass, valueClass, minSplits)
  }

  /** Get an RDD for a Hadoop file with an arbitrary InputFormat */
  def hadoopFile[K, V](
      path: String,
      inputFormatClass: Class[_ <: InputFormat[K, V]],
      keyClass: Class[K],
      valueClass: Class[V],
      minSplits: Int = defaultMinSplits
      ): RDD[(K, V)] = {
    // A Hadoop configuration can be about 10 KB, which is pretty big, so broadcast it.
    val confBroadcast = broadcast(new SerializableWritable(hadoopConfiguration))
    val setInputPathsFunc = (jobConf: JobConf) => FileInputFormat.setInputPaths(jobConf, path)
    new HadoopRDD(
      this,
      confBroadcast,
      Some(setInputPathsFunc),
      inputFormatClass,
      keyClass,
      valueClass,
      minSplits)
  }

  /**
   * Smarter version of hadoopFile() that uses class tags to figure out the classes of keys,
   * values and the InputFormat so that users don't need to pass them directly. Instead, callers
   * can just write, for example,
   * {{{
   * val file = sparkContext.hadoopFile[LongWritable, Text, TextInputFormat](path, minSplits)
   * }}}
   */
  def hadoopFile[K, V, F <: InputFormat[K, V]](path: String, minSplits: Int)
      (implicit km: ClassTag[K], vm: ClassTag[V], fm: ClassTag[F])
      : RDD[(K, V)] = {
    hadoopFile(path,
        fm.runtimeClass.asInstanceOf[Class[F]],
        km.runtimeClass.asInstanceOf[Class[K]],
        vm.runtimeClass.asInstanceOf[Class[V]],
        minSplits)
  }

  /**
   * Smarter version of hadoopFile() that uses class tags to figure out the classes of keys,
   * values and the InputFormat so that users don't need to pass them directly. Instead, callers
   * can just write, for example,
   * {{{
   * val file = sparkContext.hadoopFile[LongWritable, Text, TextInputFormat](path)
   * }}}
   */
  def hadoopFile[K, V, F <: InputFormat[K, V]](path: String)
      (implicit km: ClassTag[K], vm: ClassTag[V], fm: ClassTag[F]): RDD[(K, V)] =
    hadoopFile[K, V, F](path, defaultMinSplits)

  /** Get an RDD for a Hadoop file with an arbitrary new API InputFormat. */
  def newAPIHadoopFile[K, V, F <: NewInputFormat[K, V]](path: String)
      (implicit km: ClassTag[K], vm: ClassTag[V], fm: ClassTag[F]): RDD[(K, V)] = {
    newAPIHadoopFile(
        path,
        fm.runtimeClass.asInstanceOf[Class[F]],
        km.runtimeClass.asInstanceOf[Class[K]],
        vm.runtimeClass.asInstanceOf[Class[V]])
  }

  /**
   * Get an RDD for a given Hadoop file with an arbitrary new API InputFormat
   * and extra configuration options to pass to the input format.
   */
  def newAPIHadoopFile[K, V, F <: NewInputFormat[K, V]](
      path: String,
      fClass: Class[F],
      kClass: Class[K],
      vClass: Class[V],
      conf: Configuration = hadoopConfiguration): RDD[(K, V)] = {
    val job = new NewHadoopJob(conf)
    NewFileInputFormat.addInputPath(job, new Path(path))
    val updatedConf = job.getConfiguration
    new NewHadoopRDD(this, fClass, kClass, vClass, updatedConf)
  }

  /**
   * Get an RDD for a given Hadoop file with an arbitrary new API InputFormat
   * and extra configuration options to pass to the input format.
   */
  def newAPIHadoopRDD[K, V, F <: NewInputFormat[K, V]](
      conf: Configuration = hadoopConfiguration,
      fClass: Class[F],
      kClass: Class[K],
      vClass: Class[V]): RDD[(K, V)] = {
    new NewHadoopRDD(this, fClass, kClass, vClass, conf)
  }

  /** Get an RDD for a Hadoop SequenceFile with given key and value types. */
  def sequenceFile[K, V](path: String,
      keyClass: Class[K],
      valueClass: Class[V],
      minSplits: Int
      ): RDD[(K, V)] = {
    val inputFormatClass = classOf[SequenceFileInputFormat[K, V]]
    hadoopFile(path, inputFormatClass, keyClass, valueClass, minSplits)
  }

  /** Get an RDD for a Hadoop SequenceFile with given key and value types. */
  def sequenceFile[K, V](path: String, keyClass: Class[K], valueClass: Class[V]): RDD[(K, V)] =
    sequenceFile(path, keyClass, valueClass, defaultMinSplits)

  /**
   * Version of sequenceFile() for types implicitly convertible to Writables through a
   * WritableConverter. For example, to access a SequenceFile where the keys are Text and the
   * values are IntWritable, you could simply write
   * {{{
   * sparkContext.sequenceFile[String, Int](path, ...)
   * }}}
   *
   * WritableConverters are provided in a somewhat strange way (by an implicit function) to support
   * both subclasses of Writable and types for which we define a converter (e.g. Int to
   * IntWritable). The most natural thing would've been to have implicit objects for the
   * converters, but then we couldn't have an object for every subclass of Writable (you can't
   * have a parameterized singleton object). We use functions instead to create a new converter
   * for the appropriate type. In addition, we pass the converter a ClassTag of its type to
   * allow it to figure out the Writable class to use in the subclass case.
   */
   def sequenceFile[K, V](path: String, minSplits: Int = defaultMinSplits)
      (implicit km: ClassTag[K], vm: ClassTag[V],
          kcf: () => WritableConverter[K], vcf: () => WritableConverter[V])
      : RDD[(K, V)] = {
    val kc = kcf()
    val vc = vcf()
    val format = classOf[SequenceFileInputFormat[Writable, Writable]]
    val writables = hadoopFile(path, format,
        kc.writableClass(km).asInstanceOf[Class[Writable]],
        vc.writableClass(vm).asInstanceOf[Class[Writable]], minSplits)
    writables.map{case (k,v) => (kc.convert(k), vc.convert(v))}
  }

  /**
   * Load an RDD saved as a SequenceFile containing serialized objects, with NullWritable keys and
   * BytesWritable values that contain a serialized partition. This is still an experimental storage
   * format and may not be supported exactly as is in future Spark releases. It will also be pretty
   * slow if you use the default serializer (Java serialization), though the nice thing about it is
   * that there's very little effort required to save arbitrary objects.
   */
  def objectFile[T: ClassTag](
      path: String,
      minSplits: Int = defaultMinSplits
      ): RDD[T] = {
    sequenceFile(path, classOf[NullWritable], classOf[BytesWritable], minSplits)
      .flatMap(x => Utils.deserialize[Array[T]](x._2.getBytes))
  }


  protected[spark] def checkpointFile[T: ClassTag](
      path: String
    ): RDD[T] = {
    new CheckpointRDD[T](this, path)
  }

  /** Build the union of a list of RDDs. */
  def union[T: ClassTag](rdds: Seq[RDD[T]]): RDD[T] = new UnionRDD(this, rdds)

  /** Build the union of a list of RDDs passed as variable-length arguments. */
  def union[T: ClassTag](first: RDD[T], rest: RDD[T]*): RDD[T] =
    new UnionRDD(this, Seq(first) ++ rest)

  // Methods for creating shared variables

  /**
   * Create an [[org.apache.spark.Accumulator]] variable of a given type, which tasks can "add" values
   * to using the `+=` method. Only the driver can access the accumulator's `value`.
   */
  def accumulator[T](initialValue: T)(implicit param: AccumulatorParam[T]) =
    new Accumulator(initialValue, param)

  /**
   * Create an [[org.apache.spark.Accumulable]] shared variable, to which tasks can add values with `+=`.
   * Only the driver can access the accumuable's `value`.
   * @tparam T accumulator type
   * @tparam R type that can be added to the accumulator
   */
  def accumulable[T, R](initialValue: T)(implicit param: AccumulableParam[T, R]) =
    new Accumulable(initialValue, param)

  /**
   * Create an accumulator from a "mutable collection" type.
   *
   * Growable and TraversableOnce are the standard APIs that guarantee += and ++=, implemented by
   * standard mutable collections. So you can use this with mutable Map, Set, etc.
   */
  def accumulableCollection[R <% Growable[T] with TraversableOnce[T] with Serializable, T](initialValue: R) = {
    val param = new GrowableAccumulableParam[R,T]
    new Accumulable(initialValue, param)
  }

  /**
   * Broadcast a read-only variable to the cluster, returning a [[org.apache.spark.broadcast.Broadcast]] object for
   * reading it in distributed functions. The variable will be sent to each cluster only once.
   */
  def broadcast[T](value: T) = env.broadcastManager.newBroadcast[T](value, isLocal)

  /**
   * Add a file to be downloaded with this Spark job on every node.
   * The `path` passed can be either a local file, a file in HDFS (or other Hadoop-supported
   * filesystems), or an HTTP, HTTPS or FTP URI.  To access the file in Spark jobs,
   * use `SparkFiles.get(path)` to find its download location.
   */
  def addFile(path: String) {
    val uri = new URI(path)
    val key = uri.getScheme match {
      case null | "file" => env.httpFileServer.addFile(new File(uri.getPath))
      case "local"       => "file:" + uri.getPath
      case _             => path
    }
    addedFiles(key) = System.currentTimeMillis

<<<<<<< HEAD
    // Fetch the file locally in case a job is executed locally.
    // Jobs that run through LocalScheduler will already fetch the required dependencies,
    // but jobs run in DAGScheduler.runLocally() will not so we must fetch the files here.
    Utils.fetchFile(path, new File(SparkFiles.getRootDirectory), conf)
=======
    // Fetch the file locally in case a job is executed using DAGScheduler.runLocally().
    Utils.fetchFile(path, new File(SparkFiles.getRootDirectory))
>>>>>>> ad3dfd15

    logInfo("Added file " + path + " at " + key + " with timestamp " + addedFiles(key))
  }

  def addSparkListener(listener: SparkListener) {
    dagScheduler.addSparkListener(listener)
  }

  /**
   * Return a map from the slave to the max memory available for caching and the remaining
   * memory available for caching.
   */
  def getExecutorMemoryStatus: Map[String, (Long, Long)] = {
    env.blockManager.master.getMemoryStatus.map { case(blockManagerId, mem) =>
      (blockManagerId.host + ":" + blockManagerId.port, mem)
    }
  }

  /**
   * Return information about what RDDs are cached, if they are in mem or on disk, how much space
   * they take, etc.
   */
  def getRDDStorageInfo: Array[RDDInfo] = {
    StorageUtils.rddInfoFromStorageStatus(getExecutorStorageStatus, this)
  }

  /**
   * Returns an immutable map of RDDs that have marked themselves as persistent via cache() call.
   * Note that this does not necessarily mean the caching or computation was successful.
   */
  def getPersistentRDDs: Map[Int, RDD[_]] = persistentRdds.toMap

  def getStageInfo: Map[Stage,StageInfo] = {
    dagScheduler.stageToInfos
  }

  /**
   * Return information about blocks stored in all of the slaves
   */
  def getExecutorStorageStatus: Array[StorageStatus] = {
    env.blockManager.master.getStorageStatus
  }

  /**
   *  Return pools for fair scheduler
   *  TODO(xiajunluan): We should take nested pools into account
   */
  def getAllPools: ArrayBuffer[Schedulable] = {
    taskScheduler.rootPool.schedulableQueue
  }

  /**
   * Return the pool associated with the given name, if one exists
   */
  def getPoolForName(pool: String): Option[Schedulable] = {
    taskScheduler.rootPool.schedulableNameToSchedulable.get(pool)
  }

  /**
   *  Return current scheduling mode
   */
  def getSchedulingMode: SchedulingMode.SchedulingMode = {
    taskScheduler.schedulingMode
  }

  /**
   * Clear the job's list of files added by `addFile` so that they do not get downloaded to
   * any new nodes.
   */
  def clearFiles() {
    addedFiles.clear()
  }

  /**
   * Gets the locality information associated with the partition in a particular rdd
   * @param rdd of interest
   * @param partition to be looked up for locality
   * @return list of preferred locations for the partition
   */
  private [spark] def getPreferredLocs(rdd: RDD[_], partition: Int): Seq[TaskLocation] = {
    dagScheduler.getPreferredLocs(rdd, partition)
  }

  /**
   * Adds a JAR dependency for all tasks to be executed on this SparkContext in the future.
   * The `path` passed can be either a local file, a file in HDFS (or other Hadoop-supported
   * filesystems), an HTTP, HTTPS or FTP URI, or local:/path for a file on every worker node.
   */
  def addJar(path: String) {
    if (path == null) {
      logWarning("null specified as parameter to addJar")
    } else {
      var key = ""
      if (path.contains("\\")) {
        // For local paths with backslashes on Windows, URI throws an exception
        key = env.httpFileServer.addJar(new File(path))
      } else {
        val uri = new URI(path)
        key = uri.getScheme match {
          // A JAR file which exists only on the driver node
          case null | "file" =>
            if (SparkHadoopUtil.get.isYarnMode()) {
              // In order for this to work on yarn the user must specify the --addjars option to
              // the client to upload the file into the distributed cache to make it show up in the
              // current working directory.
              val fileName = new Path(uri.getPath).getName()
              try {
                env.httpFileServer.addJar(new File(fileName))
              } catch {
                case e: Exception => {
                  logError("Error adding jar (" + e + "), was the --addJars option used?")
                  throw e
                }
              }
            } else {
              env.httpFileServer.addJar(new File(uri.getPath))
            }
          // A JAR file which exists locally on every worker node
          case "local" =>
            "file:" + uri.getPath
          case _ =>
            path
        }
      }
      addedJars(key) = System.currentTimeMillis
      logInfo("Added JAR " + path + " at " + key + " with timestamp " + addedJars(key))
    }
  }

  /**
   * Clear the job's list of JARs added by `addJar` so that they do not get downloaded to
   * any new nodes.
   */
  def clearJars() {
    addedJars.clear()
  }

  /** Shut down the SparkContext. */
  def stop() {
    ui.stop()
    // Do this only if not stopped already - best case effort.
    // prevent NPE if stopped more than once.
    val dagSchedulerCopy = dagScheduler
    dagScheduler = null
    if (dagSchedulerCopy != null) {
      metadataCleaner.cancel()
      dagSchedulerCopy.stop()
      taskScheduler = null
      // TODO: Cache.stop()?
      env.stop()
      // Clean up locally linked files
      clearFiles()
      clearJars()
      SparkEnv.set(null)
      ShuffleMapTask.clearCache()
      ResultTask.clearCache()
      logInfo("Successfully stopped SparkContext")
    } else {
      logInfo("SparkContext already stopped")
    }
  }


  /**
   * Get Spark's home location from either a value set through the constructor,
   * or the spark.home Java property, or the SPARK_HOME environment variable
   * (in that order of preference). If neither of these is set, return None.
   */
  private[spark] def getSparkHome(): Option[String] = {
    if (conf.getOrElse("spark.home", null) != null) {
      Some(conf.get("spark.home"))
    } else if (System.getenv("SPARK_HOME") != null) {
      Some(System.getenv("SPARK_HOME"))
    } else {
      None
    }
  }

  /**
   * Run a function on a given set of partitions in an RDD and pass the results to the given
   * handler function. This is the main entry point for all actions in Spark. The allowLocal
   * flag specifies whether the scheduler can run the computation on the driver rather than
   * shipping it out to the cluster, for short actions like first().
   */
  def runJob[T, U: ClassTag](
      rdd: RDD[T],
      func: (TaskContext, Iterator[T]) => U,
      partitions: Seq[Int],
      allowLocal: Boolean,
      resultHandler: (Int, U) => Unit) {
    val callSite = Utils.formatSparkCallSite
    val cleanedFunc = clean(func)
    logInfo("Starting job: " + callSite)
    val start = System.nanoTime
    dagScheduler.runJob(rdd, cleanedFunc, partitions, callSite, allowLocal,
      resultHandler, localProperties.get)
    logInfo("Job finished: " + callSite + ", took " + (System.nanoTime - start) / 1e9 + " s")
    rdd.doCheckpoint()
  }

  /**
   * Run a function on a given set of partitions in an RDD and return the results as an array. The
   * allowLocal flag specifies whether the scheduler can run the computation on the driver rather
   * than shipping it out to the cluster, for short actions like first().
   */
  def runJob[T, U: ClassTag](
      rdd: RDD[T],
      func: (TaskContext, Iterator[T]) => U,
      partitions: Seq[Int],
      allowLocal: Boolean
      ): Array[U] = {
    val results = new Array[U](partitions.size)
    runJob[T, U](rdd, func, partitions, allowLocal, (index, res) => results(index) = res)
    results
  }

  /**
   * Run a job on a given set of partitions of an RDD, but take a function of type
   * `Iterator[T] => U` instead of `(TaskContext, Iterator[T]) => U`.
   */
  def runJob[T, U: ClassTag](
      rdd: RDD[T],
      func: Iterator[T] => U,
      partitions: Seq[Int],
      allowLocal: Boolean
      ): Array[U] = {
    runJob(rdd, (context: TaskContext, iter: Iterator[T]) => func(iter), partitions, allowLocal)
  }

  /**
   * Run a job on all partitions in an RDD and return the results in an array.
   */
  def runJob[T, U: ClassTag](rdd: RDD[T], func: (TaskContext, Iterator[T]) => U): Array[U] = {
    runJob(rdd, func, 0 until rdd.partitions.size, false)
  }

  /**
   * Run a job on all partitions in an RDD and return the results in an array.
   */
  def runJob[T, U: ClassTag](rdd: RDD[T], func: Iterator[T] => U): Array[U] = {
    runJob(rdd, func, 0 until rdd.partitions.size, false)
  }

  /**
   * Run a job on all partitions in an RDD and pass the results to a handler function.
   */
  def runJob[T, U: ClassTag](
    rdd: RDD[T],
    processPartition: (TaskContext, Iterator[T]) => U,
    resultHandler: (Int, U) => Unit)
  {
    runJob[T, U](rdd, processPartition, 0 until rdd.partitions.size, false, resultHandler)
  }

  /**
   * Run a job on all partitions in an RDD and pass the results to a handler function.
   */
  def runJob[T, U: ClassTag](
      rdd: RDD[T],
      processPartition: Iterator[T] => U,
      resultHandler: (Int, U) => Unit)
  {
    val processFunc = (context: TaskContext, iter: Iterator[T]) => processPartition(iter)
    runJob[T, U](rdd, processFunc, 0 until rdd.partitions.size, false, resultHandler)
  }

  /**
   * Run a job that can return approximate results.
   */
  def runApproximateJob[T, U, R](
      rdd: RDD[T],
      func: (TaskContext, Iterator[T]) => U,
      evaluator: ApproximateEvaluator[U, R],
      timeout: Long): PartialResult[R] = {
    val callSite = Utils.formatSparkCallSite
    logInfo("Starting job: " + callSite)
    val start = System.nanoTime
    val result = dagScheduler.runApproximateJob(rdd, func, evaluator, callSite, timeout,
      localProperties.get)
    logInfo("Job finished: " + callSite + ", took " + (System.nanoTime - start) / 1e9 + " s")
    result
  }

  /**
   * Submit a job for execution and return a FutureJob holding the result.
   */
  def submitJob[T, U, R](
      rdd: RDD[T],
      processPartition: Iterator[T] => U,
      partitions: Seq[Int],
      resultHandler: (Int, U) => Unit,
      resultFunc: => R): SimpleFutureAction[R] =
  {
    val cleanF = clean(processPartition)
    val callSite = Utils.formatSparkCallSite
    val waiter = dagScheduler.submitJob(
      rdd,
      (context: TaskContext, iter: Iterator[T]) => cleanF(iter),
      partitions,
      callSite,
      allowLocal = false,
      resultHandler,
      localProperties.get)
    new SimpleFutureAction(waiter, resultFunc)
  }

  /**
   * Cancel active jobs for the specified group. See [[org.apache.spark.SparkContext.setJobGroup]]
   * for more information.
   */
  def cancelJobGroup(groupId: String) {
    dagScheduler.cancelJobGroup(groupId)
  }

  /** Cancel all jobs that have been scheduled or are running.  */
  def cancelAllJobs() {
    dagScheduler.cancelAllJobs()
  }

  /**
   * Clean a closure to make it ready to serialized and send to tasks
   * (removes unreferenced variables in $outer's, updates REPL variables)
   */
  private[spark] def clean[F <: AnyRef](f: F): F = {
    ClosureCleaner.clean(f)
    return f
  }

  /**
   * Set the directory under which RDDs are going to be checkpointed. The directory must
   * be a HDFS path if running on a cluster. If the directory does not exist, it will
   * be created. If the directory exists and useExisting is set to true, then the
   * exisiting directory will be used. Otherwise an exception will be thrown to
   * prevent accidental overriding of checkpoint files in the existing directory.
   */
  def setCheckpointDir(dir: String, useExisting: Boolean = false) {
    val path = new Path(dir)
    val fs = path.getFileSystem(SparkHadoopUtil.get.newConfiguration())
    if (!useExisting) {
      if (fs.exists(path)) {
        throw new Exception("Checkpoint directory '" + path + "' already exists.")
      } else {
        fs.mkdirs(path)
      }
    }
    checkpointDir = Some(dir)
  }

  /** Default level of parallelism to use when not given by user (e.g. parallelize and makeRDD). */
  def defaultParallelism: Int = taskScheduler.defaultParallelism

  /** Default min number of partitions for Hadoop RDDs when not given by user */
  def defaultMinSplits: Int = math.min(defaultParallelism, 2)

  private val nextShuffleId = new AtomicInteger(0)

  private[spark] def newShuffleId(): Int = nextShuffleId.getAndIncrement()

  private val nextRddId = new AtomicInteger(0)

  /** Register a new RDD, returning its RDD ID */
  private[spark] def newRddId(): Int = nextRddId.getAndIncrement()

  /** Called by MetadataCleaner to clean up the persistentRdds map periodically */
  private[spark] def cleanup(cleanupTime: Long) {
    persistentRdds.clearOldValues(cleanupTime)
  }
}

/**
 * The SparkContext object contains a number of implicit conversions and parameters for use with
 * various Spark features.
 */
object SparkContext {

  private[spark] val SPARK_JOB_DESCRIPTION = "spark.job.description"

  private[spark] val SPARK_JOB_GROUP_ID = "spark.jobGroup.id"

  private[spark] val SPARK_UNKNOWN_USER = "<unknown>"

  implicit object DoubleAccumulatorParam extends AccumulatorParam[Double] {
    def addInPlace(t1: Double, t2: Double): Double = t1 + t2
    def zero(initialValue: Double) = 0.0
  }

  implicit object IntAccumulatorParam extends AccumulatorParam[Int] {
    def addInPlace(t1: Int, t2: Int): Int = t1 + t2
    def zero(initialValue: Int) = 0
  }

  implicit object LongAccumulatorParam extends AccumulatorParam[Long] {
    def addInPlace(t1: Long, t2: Long) = t1 + t2
    def zero(initialValue: Long) = 0l
  }

  implicit object FloatAccumulatorParam extends AccumulatorParam[Float] {
    def addInPlace(t1: Float, t2: Float) = t1 + t2
    def zero(initialValue: Float) = 0f
  }

  // TODO: Add AccumulatorParams for other types, e.g. lists and strings

  implicit def rddToPairRDDFunctions[K: ClassTag, V: ClassTag](rdd: RDD[(K, V)]) =
    new PairRDDFunctions(rdd)

  implicit def rddToAsyncRDDActions[T: ClassTag](rdd: RDD[T]) = new AsyncRDDActions(rdd)

  implicit def rddToSequenceFileRDDFunctions[K <% Writable: ClassTag, V <% Writable: ClassTag](
      rdd: RDD[(K, V)]) =
    new SequenceFileRDDFunctions(rdd)

  implicit def rddToOrderedRDDFunctions[K <% Ordered[K]: ClassTag, V: ClassTag](
      rdd: RDD[(K, V)]) =
    new OrderedRDDFunctions[K, V, (K, V)](rdd)

  implicit def doubleRDDToDoubleRDDFunctions(rdd: RDD[Double]) = new DoubleRDDFunctions(rdd)

  implicit def numericRDDToDoubleRDDFunctions[T](rdd: RDD[T])(implicit num: Numeric[T]) =
    new DoubleRDDFunctions(rdd.map(x => num.toDouble(x)))

  // Implicit conversions to common Writable types, for saveAsSequenceFile

  implicit def intToIntWritable(i: Int) = new IntWritable(i)

  implicit def longToLongWritable(l: Long) = new LongWritable(l)

  implicit def floatToFloatWritable(f: Float) = new FloatWritable(f)

  implicit def doubleToDoubleWritable(d: Double) = new DoubleWritable(d)

  implicit def boolToBoolWritable (b: Boolean) = new BooleanWritable(b)

  implicit def bytesToBytesWritable (aob: Array[Byte]) = new BytesWritable(aob)

  implicit def stringToText(s: String) = new Text(s)

  private implicit def arrayToArrayWritable[T <% Writable: ClassTag](arr: Traversable[T]): ArrayWritable = {
    def anyToWritable[U <% Writable](u: U): Writable = u

    new ArrayWritable(classTag[T].runtimeClass.asInstanceOf[Class[Writable]],
        arr.map(x => anyToWritable(x)).toArray)
  }

  // Helper objects for converting common types to Writable
  private def simpleWritableConverter[T, W <: Writable: ClassTag](convert: W => T) = {
    val wClass = classTag[W].runtimeClass.asInstanceOf[Class[W]]
    new WritableConverter[T](_ => wClass, x => convert(x.asInstanceOf[W]))
  }

  implicit def intWritableConverter() = simpleWritableConverter[Int, IntWritable](_.get)

  implicit def longWritableConverter() = simpleWritableConverter[Long, LongWritable](_.get)

  implicit def doubleWritableConverter() = simpleWritableConverter[Double, DoubleWritable](_.get)

  implicit def floatWritableConverter() = simpleWritableConverter[Float, FloatWritable](_.get)

  implicit def booleanWritableConverter() = simpleWritableConverter[Boolean, BooleanWritable](_.get)

  implicit def bytesWritableConverter() = simpleWritableConverter[Array[Byte], BytesWritable](_.getBytes)

  implicit def stringWritableConverter() = simpleWritableConverter[String, Text](_.toString)

  implicit def writableWritableConverter[T <: Writable]() =
    new WritableConverter[T](_.runtimeClass.asInstanceOf[Class[T]], _.asInstanceOf[T])

  /**
   * Find the JAR from which a given class was loaded, to make it easy for users to pass
   * their JARs to SparkContext
   */
  def jarOfClass(cls: Class[_]): Seq[String] = {
    val uri = cls.getResource("/" + cls.getName.replace('.', '/') + ".class")
    if (uri != null) {
      val uriStr = uri.toString
      if (uriStr.startsWith("jar:file:")) {
        // URI will be of the form "jar:file:/path/foo.jar!/package/cls.class", so pull out the /path/foo.jar
        List(uriStr.substring("jar:file:".length, uriStr.indexOf('!')))
      } else {
        Nil
      }
    } else {
      Nil
    }
  }

  /** Find the JAR that contains the class of a particular object */
  def jarOfObject(obj: AnyRef): Seq[String] = jarOfClass(obj.getClass)

  // Creates a task scheduler based on a given master URL. Extracted for testing.
  private def createTaskScheduler(sc: SparkContext, master: String, appName: String)
      : TaskScheduler =
  {
    // Regular expression used for local[N] master format
    val LOCAL_N_REGEX = """local\[([0-9]+)\]""".r
    // Regular expression for local[N, maxRetries], used in tests with failing tasks
    val LOCAL_N_FAILURES_REGEX = """local\[([0-9]+)\s*,\s*([0-9]+)\]""".r
    // Regular expression for simulating a Spark cluster of [N, cores, memory] locally
    val LOCAL_CLUSTER_REGEX = """local-cluster\[\s*([0-9]+)\s*,\s*([0-9]+)\s*,\s*([0-9]+)\s*]""".r
    // Regular expression for connecting to Spark deploy clusters
    val SPARK_REGEX = """spark://(.*)""".r
    // Regular expression for connection to Mesos cluster by mesos:// or zk:// url
    val MESOS_REGEX = """(mesos|zk)://.*""".r
    // Regular expression for connection to Simr cluster
    val SIMR_REGEX = """simr://(.*)""".r

    // When running locally, don't try to re-execute tasks on failure.
    val MAX_LOCAL_TASK_FAILURES = 1

    master match {
      case "local" =>
        val scheduler = new TaskSchedulerImpl(sc, MAX_LOCAL_TASK_FAILURES, isLocal = true)
        val backend = new LocalBackend(scheduler, 1)
        scheduler.initialize(backend)
        scheduler

      case LOCAL_N_REGEX(threads) =>
        val scheduler = new TaskSchedulerImpl(sc, MAX_LOCAL_TASK_FAILURES, isLocal = true)
        val backend = new LocalBackend(scheduler, threads.toInt)
        scheduler.initialize(backend)
        scheduler

      case LOCAL_N_FAILURES_REGEX(threads, maxFailures) =>
        val scheduler = new TaskSchedulerImpl(sc, maxFailures.toInt, isLocal = true)
        val backend = new LocalBackend(scheduler, threads.toInt)
        scheduler.initialize(backend)
        scheduler

      case SPARK_REGEX(sparkUrl) =>
        val scheduler = new TaskSchedulerImpl(sc)
        val masterUrls = sparkUrl.split(",").map("spark://" + _)
        val backend = new SparkDeploySchedulerBackend(scheduler, sc, masterUrls, appName)
        scheduler.initialize(backend)
        scheduler

      case LOCAL_CLUSTER_REGEX(numSlaves, coresPerSlave, memoryPerSlave) =>
        // Check to make sure memory requested <= memoryPerSlave. Otherwise Spark will just hang.
        val memoryPerSlaveInt = memoryPerSlave.toInt
        if (sc.executorMemory > memoryPerSlaveInt) {
          throw new SparkException(
            "Asked to launch cluster with %d MB RAM / worker but requested %d MB/worker".format(
              memoryPerSlaveInt, sc.executorMemory))
        }

        val scheduler = new TaskSchedulerImpl(sc)
        val localCluster = new LocalSparkCluster(
          numSlaves.toInt, coresPerSlave.toInt, memoryPerSlaveInt)
        val masterUrls = localCluster.start()
        val backend = new SparkDeploySchedulerBackend(scheduler, sc, masterUrls, appName)
        scheduler.initialize(backend)
        backend.shutdownCallback = (backend: SparkDeploySchedulerBackend) => {
          localCluster.stop()
        }
        scheduler

      case "yarn-standalone" =>
        val scheduler = try {
          val clazz = Class.forName("org.apache.spark.scheduler.cluster.YarnClusterScheduler")
          val cons = clazz.getConstructor(classOf[SparkContext])
          cons.newInstance(sc).asInstanceOf[TaskSchedulerImpl]
        } catch {
          // TODO: Enumerate the exact reasons why it can fail
          // But irrespective of it, it means we cannot proceed !
          case th: Throwable => {
            throw new SparkException("YARN mode not available ?", th)
          }
        }
        val backend = new CoarseGrainedSchedulerBackend(scheduler, sc.env.actorSystem)
        scheduler.initialize(backend)
        scheduler

      case "yarn-client" =>
        val scheduler = try {
          val clazz = Class.forName("org.apache.spark.scheduler.cluster.YarnClientClusterScheduler")
          val cons = clazz.getConstructor(classOf[SparkContext])
          cons.newInstance(sc).asInstanceOf[TaskSchedulerImpl]

        } catch {
          case th: Throwable => {
            throw new SparkException("YARN mode not available ?", th)
          }
        }

        val backend = try {
          val clazz = Class.forName("org.apache.spark.scheduler.cluster.YarnClientSchedulerBackend")
          val cons = clazz.getConstructor(classOf[TaskSchedulerImpl], classOf[SparkContext])
          cons.newInstance(scheduler, sc).asInstanceOf[CoarseGrainedSchedulerBackend]
        } catch {
          case th: Throwable => {
            throw new SparkException("YARN mode not available ?", th)
          }
        }

        scheduler.initialize(backend)
        scheduler

      case mesosUrl @ MESOS_REGEX(_) =>
        MesosNativeLibrary.load()
<<<<<<< HEAD
        val scheduler = new ClusterScheduler(sc)
        val coarseGrained = sc.conf.getOrElse("spark.mesos.coarse", "false").toBoolean
=======
        val scheduler = new TaskSchedulerImpl(sc)
        val coarseGrained = System.getProperty("spark.mesos.coarse", "false").toBoolean
>>>>>>> ad3dfd15
        val url = mesosUrl.stripPrefix("mesos://") // strip scheme from raw Mesos URLs
        val backend = if (coarseGrained) {
          new CoarseMesosSchedulerBackend(scheduler, sc, url, appName)
        } else {
          new MesosSchedulerBackend(scheduler, sc, url, appName)
        }
        scheduler.initialize(backend)
        scheduler

      case SIMR_REGEX(simrUrl) =>
        val scheduler = new TaskSchedulerImpl(sc)
        val backend = new SimrSchedulerBackend(scheduler, sc, simrUrl)
        scheduler.initialize(backend)
        scheduler

      case _ =>
        throw new SparkException("Could not parse Master URL: '" + master + "'")
    }
  }
}

/**
 * A class encapsulating how to convert some type T to Writable. It stores both the Writable class
 * corresponding to T (e.g. IntWritable for Int) and a function for doing the conversion.
 * The getter for the writable class takes a ClassTag[T] in case this is a generic object
 * that doesn't know the type of T when it is created. This sounds strange but is necessary to
 * support converting subclasses of Writable to themselves (writableWritableConverter).
 */
private[spark] class WritableConverter[T](
    val writableClass: ClassTag[T] => Class[_ <: Writable],
    val convert: Writable => T)
  extends Serializable
<|MERGE_RESOLUTION|>--- conflicted
+++ resolved
@@ -43,18 +43,10 @@
 import org.apache.spark.partial.{ApproximateEvaluator, PartialResult}
 import org.apache.spark.rdd._
 import org.apache.spark.scheduler._
-<<<<<<< HEAD
-import org.apache.spark.scheduler.cluster.{ClusterScheduler, CoarseGrainedSchedulerBackend,
-SimrSchedulerBackend, SparkDeploySchedulerBackend}
-import org.apache.spark.scheduler.cluster.mesos.{CoarseMesosSchedulerBackend,
-MesosSchedulerBackend}
-import org.apache.spark.scheduler.local.LocalScheduler
-=======
 import org.apache.spark.scheduler.cluster.{CoarseGrainedSchedulerBackend,
   SparkDeploySchedulerBackend, SimrSchedulerBackend}
 import org.apache.spark.scheduler.cluster.mesos.{CoarseMesosSchedulerBackend, MesosSchedulerBackend}
 import org.apache.spark.scheduler.local.LocalBackend
->>>>>>> ad3dfd15
 import org.apache.spark.storage.{BlockManagerSource, RDDInfo, StorageStatus, StorageUtils}
 import org.apache.spark.ui.SparkUI
 import org.apache.spark.util._
@@ -567,15 +559,8 @@
     }
     addedFiles(key) = System.currentTimeMillis
 
-<<<<<<< HEAD
-    // Fetch the file locally in case a job is executed locally.
-    // Jobs that run through LocalScheduler will already fetch the required dependencies,
-    // but jobs run in DAGScheduler.runLocally() will not so we must fetch the files here.
+    // Fetch the file locally in case a job is executed using DAGScheduler.runLocally().
     Utils.fetchFile(path, new File(SparkFiles.getRootDirectory), conf)
-=======
-    // Fetch the file locally in case a job is executed using DAGScheduler.runLocally().
-    Utils.fetchFile(path, new File(SparkFiles.getRootDirectory))
->>>>>>> ad3dfd15
 
     logInfo("Added file " + path + " at " + key + " with timestamp " + addedFiles(key))
   }
@@ -1174,13 +1159,8 @@
 
       case mesosUrl @ MESOS_REGEX(_) =>
         MesosNativeLibrary.load()
-<<<<<<< HEAD
-        val scheduler = new ClusterScheduler(sc)
+        val scheduler = new TaskSchedulerImpl(sc)
         val coarseGrained = sc.conf.getOrElse("spark.mesos.coarse", "false").toBoolean
-=======
-        val scheduler = new TaskSchedulerImpl(sc)
-        val coarseGrained = System.getProperty("spark.mesos.coarse", "false").toBoolean
->>>>>>> ad3dfd15
         val url = mesosUrl.stripPrefix("mesos://") // strip scheme from raw Mesos URLs
         val backend = if (coarseGrained) {
           new CoarseMesosSchedulerBackend(scheduler, sc, url, appName)
